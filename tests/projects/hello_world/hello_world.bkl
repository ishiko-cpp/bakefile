--- conflicted
+++ resolved
@@ -6,10 +6,7 @@
 exe hello {
     archs = x86 x86_64;
     sources { hello.c }
-<<<<<<< HEAD
     defines += "SALUTATION=\"Hello\"";
-=======
 
     vs11.projectfile = hello_vs11.vcxproj;
->>>>>>> 6db5092f
 }