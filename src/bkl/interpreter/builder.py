--- conflicted
+++ resolved
@@ -183,13 +183,6 @@
 
 
     def on_sources_or_headers(self, node):
-<<<<<<< HEAD
-        if self.active_if_cond is not None:
-            raise ParserError("conditionally built sources not supported yet"
-                              ' (condition "%s" set at %s)' % (
-                                  self.active_if_cond, self.active_if_cond.pos))
-=======
->>>>>>> 27d8b9de
         if node.kind == "sources":
             filelist = self.context.sources
         elif node.kind == "headers":
@@ -198,15 +191,7 @@
             assert False, 'invalid files list kind "%s"' % node.kind
 
         files = self._build_expression(node.files)
-<<<<<<< HEAD
-        for cond, f in enum_possible_values(files):
-            if cond is not None:
-                raise ParserError("conditionally built sources not supported yet"
-                                  ' (condition "%s" set at %s)' % (
-                                      cond, cond.pos))
-=======
         for cond, f in enum_possible_values(files, global_cond=self.active_if_cond):
->>>>>>> 27d8b9de
             obj = SourceFile(self.context, f, source_pos=f.pos)
             if cond is not None:
                 obj.set_property_value("_condition", cond)
@@ -219,14 +204,6 @@
             raise ParserError("target with ID \"%s\" already exists (see %s)" %
                               (name, self.context.project.get_target(name).source_pos))
 
-<<<<<<< HEAD
-        if self.active_if_cond is not None:
-            raise ParserError("conditionally built targets not supported yet"
-                              ' (condition "%s" set at %s)' % (
-                                  self.active_if_cond, self.active_if_cond.pos))
-
-=======
->>>>>>> 27d8b9de
         type_name = node.type.text
 
         try:
