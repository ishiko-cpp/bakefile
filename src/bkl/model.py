#
#  This file is part of Bakefile (http://www.bakefile.org)
#
#  Copyright (C) 2008-2012 Vaclav Slavik
#
#  Permission is hereby granted, free of charge, to any person obtaining a copy
#  of this software and associated documentation files (the "Software"), to
#  deal in the Software without restriction, including without limitation the
#  rights to use, copy, modify, merge, publish, distribute, sublicense, and/or
#  sell copies of the Software, and to permit persons to whom the Software is
#  furnished to do so, subject to the following conditions:
#
#  The above copyright notice and this permission notice shall be included in
#  all copies or substantial portions of the Software.
#
#  THE SOFTWARE IS PROVIDED "AS IS", WITHOUT WARRANTY OF ANY KIND, EXPRESS OR
#  IMPLIED, INCLUDING BUT NOT LIMITED TO THE WARRANTIES OF MERCHANTABILITY,
#  FITNESS FOR A PARTICULAR PURPOSE AND NONINFRINGEMENT. IN NO EVENT SHALL THE
#  AUTHORS OR COPYRIGHT HOLDERS BE LIABLE FOR ANY CLAIM, DAMAGES OR OTHER
#  LIABILITY, WHETHER IN AN ACTION OF CONTRACT, TORT OR OTHERWISE, ARISING
#  FROM, OUT OF OR IN CONNECTION WITH THE SOFTWARE OR THE USE OR OTHER DEALINGS
#  IN THE SOFTWARE.
#

import os.path

import logging
logger = logging.getLogger("bkl.model")

import error, vartypes, utils
import props

class Variable(object):
    """
    A Bakefile variable.

    Variables can be either global or target-specific. Value held by a variable
    is stored as expression tree, it isn't evaluated into string form until
    the final stage of processing, when output is generated.

    Variables are typed.

    .. attribute:: name

       Name of the variable.

    .. attribute:: type

       Type of the property, as :class:`bkl.vartypes.Type` instance.

    .. attribute:: value

       Value of the variable, as :class:`bkl.expr.Expr` object.

    .. attribute:: readonly

       Indicates if the variable is read-only. Read-only variables can only
       be assigned once and cannot be modified afterwards.

    .. attribute:: is_property

       Indicates if the variable corresponds to a property.
    """
    def __init__(self, name, value, type=None, readonly=False):
        self.name = name
        if type is None:
            type = vartypes.guess_expr_type(value)
        self.type = type
        self.value = value
        self.readonly = readonly
        self.is_property = False

    @staticmethod
    def from_property(prop, value=None):
        """
        Creates a variable from property *prop*. In particular, takes the type
        and :attr:`readonly` attribute from the property. Properties' default
        value is *not* assigned; *value* is used instead.
        """
        v = Variable(name=prop.name,
                     value=value,
                     type=prop.type,
                     readonly=prop.readonly)
        v.is_property = True
        return v

    def set_value(self, value):
        """
        Sets new value on the variable. The new value must have same type
        as current value. Read-only variable cannot be set.

        :param value: New value as :class:`bkl.expr.Expr` object.
        """
        if self.readonly:
            raise error.Error("variable \"%s\" is read-only" % self.name)
        # FIXME: type checks
        self.value = value


class ModelPart(object):
    """
    Base class for model "parts", i.e. projects, modules or targets. Basically,
    anything that can have variables on it.

    .. attribute:: variables

       Dictionary of all variables defined in global scope in this module

    .. attribute:: parent

       Parent model part of this one, i.e. the part one step higher in object
       model hierarchy (e.g. module for a target). May only be ``None`` for
       toplevel part (the project).
       Dictionary of all variables defined in global scope in this module

    .. attribute:: source_pos

       Source code position of object's definition, or :const:`None`.
    """
    def __init__(self, parent, source_pos=None):
        self.parent = parent
        self.variables = utils.OrderedDict()
        self.source_pos = source_pos

    @property
    def project(self):
        """
        The :class:`bkl.model.Project` project this part belongs to.
        """
        prj = self
        while prj.parent is not None:
            prj = prj.parent
        assert isinstance(prj, Project)
        return prj

    def child_parts(self):
        """
        Yields model parts that are (direct) children of this.
        """
        raise NotImplementedError


    @property
    def condition(self):
        """
        Condition expression (:class:`bkl.expr.Expr`) that describes when should
        this part of the model be included. If it evaluates to true, the part is
        build, otherwise it is not.  Typical use is enabling some targets or
        source files only for some toolsets, but it may be more complicated.
        Depending on the context and the toolset, the expression may even be
        undeterminable until make-time, if it references some user options (but
        not all toolsets can handle this). Is :const:`None` if no condition is
        associated.
        """
        try:
            return self.variables["_condition"].value
        except KeyError:
            return None


    def get_variable(self, name, recursively=False):
        """
        Returns variable object for given variable or None if it is not
        defined.

        :param recursively: Look for the variable recursively in the parent.
        .. seealso:: :meth:`get_variable_value()`

        .. note:: Unlike :meth:`get_variable_value()`, this method doesn't
                  look for properties' default values.
        """
        if name in self.variables:
            return self.variables[name]
        else:
            if recursively and self.parent is not None:
                return self.parent.get_variable(name, recursively)
            else:
                return None


    def get_variable_value(self, name):
        """
        Similar to get_variable(), but returns the expression with variable's
        value. Throws and exception if the variable isn't defined, neither in
        this scope or in any of its parent scopes.

        If variable *name* is not explicitly defined, but a property with the
        same name exists in this scope, then its default value is used.

        If the variable is not defined in this scope at all, looks in the
        parent -- but only if *name* doesn't correspond to non-inheritable
        property. In other words, fails only if the variable isn't defined for
        use in this scope.

        Throws if the value cannot be found.

        As a shorthand syntax for this function, key indices may be used:
        >>> target["includedirs"]

        .. seealso:: :meth:`get_variable()`
        """
        var = self.get_variable(name)

        if var is not None:
            return var.value

        # there may be a property with this name (with default value):
        p = self.get_prop(name)
        if p is not None:
            if p.inheritable:
                # try to obtain the value from higher scope
                higher = self.parent
                while higher is not None:
                    var = higher.get_variable(name)
                    if var is not None:
                        return var.value
                    higher = higher.parent
                # that failed, so try default value as with non-inheritables
            return p.default_expr(self)
        else: # p is None
            # 'name' is not a property, so it can only be a user-defined
            # variable. Try to find it at a higher scope.
            if self.parent:
                return self.parent.get_variable_value(name)
            else:
                raise error.UndefinedError("unknown variable \"%s\"" % name)


    def add_variable(self, var):
        """Adds a new variable object."""
        assert var.name not in self.variables
        self.variables[var.name] = var


    def set_property_value(self, prop, value):
        """
        Adds variable with a value for property *prop*.

        The property must exist on this model part. This is just a convenience
        wrapper around :meth:`add_variable()` and :meth:`get_prop()`.
        """
        if prop in self.variables:
            self.variables[prop].value = value
        else:
            v = Variable.from_property(self.get_prop(prop), value)
            self.add_variable(v)


    def get_prop(self, name):
        """
        Try to get a property *name*. Called by get_variable_value() if no
        variable with such name could be found.

        Note that unlike :meth:`get_variable()`, this one doesn't work
        recursively upwards, but finds only properties that are defined for
        this scope.

        .. seealso:: :meth:`enum_props()`
        """
        raise NotImplementedError

    def enum_props(self):
        """
        Enumerates properties defined on this object.

        Like :meth:`get_prop()`, this method doesn't work recursively upwards,
        but lists only properties that are defined for this scope.

        .. seealso:: :meth:`get_prop()`
        """
        raise NotImplementedError


    def make_variables_for_missing_props(self, toolset):
        """
        Creates variables for properties that don't have variables set yet.

        :param toolset: Name of the toolset to generate for. Properties
                specific to other toolsets are ignored for efficiency.
        """
        for p in self.enum_props():
            if p.toolsets and toolset not in p.toolsets:
                continue
            if self.get_variable(p.name, recursively=p.inheritable) is None:
                var = Variable.from_property(p, p.default_expr(self))
                self.add_variable(var)
                logger.debug("%s: setting default of %s: %s", self, var.name, var.value)


    def all_variables(self):
        """
        Returns iterator over all variables in the target. Works recursively,
        i.e. scans all modules and targets under this object too.
        """
        for v in self.variables.itervalues():
            yield v
        for c in self.child_parts():
            for v in c.all_variables():
                yield v


    def __getitem__(self, key):
        try:
            return self.get_variable_value(key)
        except error.UndefinedError as e:
            raise KeyError(str(e))


class Project(ModelPart):
    """
    Abstract model that completely describes state of loaded and processed
    Bakefile file(s) within the project.

    .. attribute: modules

       List of all modules included in the project.
    """
    def __init__(self):
        super(Project, self).__init__(parent=None)
        self.modules = []

    def __str__(self):
        return "the project"

    def child_parts(self):
        return self.modules

    @property
    def top_module(self):
        """
        The toplevel module of this project.
        """
        return self.modules[0]

    def all_targets(self):
        """Returns iterator over all targets in the project."""
        for mod in self.modules:
            for t in mod.targets.itervalues():
                yield t

    def get_target(self, id):
        """Returns Target object identified by its string ID."""
        for t in self.all_targets():
            if t.name == id:
                return t
        raise error.Error("target \"%s\" doesn't exist" % id)

    def has_target(self, id):
        """Returns true if target with given name exists."""
        for t in self.all_targets():
            if t.name == id:
                return True
        return False

    def get_prop(self, name):
        return props.get_project_prop(name)

    def enum_props(self):
        return props.enum_project_props()


class Module(ModelPart):
    """
    Representation of single compilation unit. Corresponds to one Bakefile
    input file (either specified on command line or imported using `import`
    command; files included using `include` from other files are *not*
    represented by Module object) and typically to one generated output file.

    .. attribute:: targets

       Dictionary of all targets defined in this module

    .. attribute:: source_file

       Path to the input ``.bkl`` source file this module was created from.
    """
    def __init__(self, parent, source_pos):
        super(Module, self).__init__(parent, source_pos)
        self.targets = utils.OrderedDict()
        self.project.modules.append(self)

    def __str__(self):
        return "module %s" % self.source_file

    def child_parts(self):
        return self.targets.itervalues()

    @property
    def source_file(self):
        return self.source_pos.filename

    @property
    def name(self):
        """Name of the module"""
        return os.path.splitext(os.path.basename(self.source_file))[0]

    @property
    def submodules(self):
        """Submodules of this module."""
        return (x for x in self.project.modules if x.parent is self)

<<<<<<< HEAD
    def is_submodule_of(self, module):
        """Returns True if this module is (grand-)*child of *module*."""
        m = self.parent
        while m and m is not module:
            m = m.parent
        return m is module

    def add_target(self, target):
        """Adds a new target object to this module."""
        assert target.name not in self.targets
        assert target.name not in self.project.all_targets
        self.targets[target.name] = target
        self.project.all_targets[target.name] = target

=======
>>>>>>> 27d8b9de
    def get_prop(self, name):
        return props.get_module_prop(name)

    def enum_props(self):
        return props.enum_module_props()


class Target(ModelPart):
    """
    A Bakefile target.

    Variables are typed.

    .. attribute:: name

       Name (ID) of the target. This must be unique in the entire project.

    .. attribute:: type

       Type of the target, as :class:`bkl.api.TargetType` instance.

    .. attribute:: sources

       List of source files, as SourceFile instances.

    .. attribute:: headers

       List of header files, as SourceFile instances. The difference from
       :attr:`sources` is that headers are installable and usable for
       compilation of other targets, while sources are not.
    """
    def __init__(self, parent, name, target_type, source_pos):
        super(Target, self).__init__(parent, source_pos)
        self.name = name
        self.type = target_type
        self.sources = []
        self.headers = []

        assert isinstance(parent, Module)
        assert not parent.project.has_target(name)
        parent.targets[name] = self

    def __str__(self):
        return 'target "%s"' % self.name

    def child_parts(self):
        for x in self.sources: yield x
        for x in self.headers: yield x

    def get_prop(self, name):
        return props.get_target_prop(self.type, name)

    def enum_props(self):
        return props.enum_target_props(self.type)


class SourceFile(ModelPart):
    """
    Source file object.
    """
    def __init__(self, parent, filename, source_pos):
        super(SourceFile, self).__init__(parent, source_pos)
        self.set_property_value("_filename", filename)

    @property
    def filename(self):
        return self["_filename"]

    def __str__(self):
        return "file %s" % self.filename

    def child_parts(self):
        return []

    def get_prop(self, name):
        # TODO: need to pass file type to it
        return props.get_file_prop(name)

    def enum_props(self):
        # TODO: need to pass file type to it
        return props.enum_file_props()<|MERGE_RESOLUTION|>--- conflicted
+++ resolved
@@ -399,7 +399,6 @@
         """Submodules of this module."""
         return (x for x in self.project.modules if x.parent is self)
 
-<<<<<<< HEAD
     def is_submodule_of(self, module):
         """Returns True if this module is (grand-)*child of *module*."""
         m = self.parent
@@ -407,15 +406,6 @@
             m = m.parent
         return m is module
 
-    def add_target(self, target):
-        """Adds a new target object to this module."""
-        assert target.name not in self.targets
-        assert target.name not in self.project.all_targets
-        self.targets[target.name] = target
-        self.project.all_targets[target.name] = target
-
-=======
->>>>>>> 27d8b9de
     def get_prop(self, name):
         return props.get_module_prop(name)
 
